--- conflicted
+++ resolved
@@ -67,16 +67,6 @@
 
 
 func _setup_ffmpeg() -> void:
-<<<<<<< HEAD
-	if not FileAccess.file_exists("user://ffmpeg.exe"):
-		_downloader.download(ffmpeg_sources["ffmpeg"], "user://ffmpeg.exe")
-		await _downloader.download_completed
-
-	if not FileAccess.file_exists("user://ffprobe.exe"):
-		_downloader.download(ffmpeg_sources["ffprobe"], "user://ffprobe.exe")
-		await _downloader.download_completed
-
-=======
 	if FileAccess.file_exists("user://ffmpeg.exe") and FileAccess.file_exists("user://ffprobe.exe"):
 		return
 	
@@ -101,7 +91,7 @@
 		file.close()
 	
 	DirAccess.remove_absolute(ProjectSettings.globalize_path(ffmpeg_release_filepath))
->>>>>>> 2c204ce8
+
 
 func _update_yt_dlp(filename: String) -> void:
 	OS.execute("%s/%s" % [OS.get_user_data_dir(), filename], ["--update"])
@@ -176,9 +166,6 @@
 		)
 
 		var options_and_arguments: Array = []
-<<<<<<< HEAD
-
-=======
 		
 		match OS.get_name():
 			"Windows":
@@ -191,7 +178,6 @@
 				
 				options_and_arguments.append_array(["--ffmpeg-location", ffmpeg_path])
 		
->>>>>>> 2c204ce8
 		if _convert_to_audio:
 			var format: String = (Audio.keys()[_audio_format] as String).to_lower()
 			options_and_arguments.append_array(["-x", "--audio-format", format])
